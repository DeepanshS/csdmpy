
<<<<<<< HEAD
Work in progress
----------------

What's new
''''''''''

- New ``plot`` and ``imshow`` classes compatible with the matplotlib library to produce
  a basic formatted figure directly from the ``CSDM`` objects.
=======
Upcoming additions and changes
------------------------------
>>>>>>> c33e183d

Whats new!
''''''''''

- Support for ``matplotlib.pyplot`` functions from ``CSDM`` objects.
    - ``plot``
    - ``imshow``

  Now you can directly plot CSDM objects as an argument to the above matplotlib
  methods.


v0.2.2
------

Bug fixes
'''''''''

- Fixed bug where the metadata from the ``csdm.application`` key was not serialized
  to the file when using ``csdm.save()`` method.


Other changes
'''''''''''''

- Add a new diffusion tensor MRI dataset to the example gallery.
- Added ``dict()`` as an alias to the ``to_dict()`` method for all objects.
- Added an alias of the ``cp.plot()`` function to the CSDM object as the
  ``plot()`` method.

Bug fixes
'''''''''

- Fixed a bug where the transpose of a CSDM object failed to retain the quantity_type
  information after the transpose.

v0.2.1
------

Whats new!
''''''''''

- Add ``reciprocal_coordinates()`` and ``reciprocal_increment()`` methods to the
  `LinearDimension` class.
- Added ``fft()`` function to the CSDM class.
- Added ``transpose()`` method to the CSDM class.

v0.2.0
------

Whats new!
''''''''''

- Added following methods to the ``CSDM`` class:
    - ``__eq__()`` for all class
    - ``__add__()`` = Adds two csdm object.
    - ``__iadd__()`` = Adds two csdm objects in-place.
    - ``__sub__()`` = Subtrace two csdm objects.
    - ``__isub__()`` = Subtrace two csdm objects in-place.
    - ``__mul__()`` = Multiply the components of the csdm object by a scalar.
    - ``__imul__()`` = Multiply the components of the csdm object by a scalar in-place.
    - ``__truvdiv__()`` = Divide the components of the csdm object by a scalar.
    - ``__itruediv__()`` = Divide the components of the csdm object by a scalar
      in-place.
    - ``split()`` = Split the dependent-variables into individual csdm objects.

- Support for Numpy dimension reduction functions
    - ``sum()``: Sum along a given dimension.
    - ``prod()``: Product along a given dimension.

- Support for Numpy ufunc functions:
    - ``sin``, ``cos``, ``tan``, ``arcsin``, ``arccos``, ``arctan``, ``sinh``, ``cosh``,
      ``tanh``, ``arcsinh``, ``arccosh``, ``arctanh``, ``exp``, ``exp2``, ``log``,
      ``log2``, ``log10``, ``expm1``, ``log1p``, ``negative``, ``positive``, ``square``,
      ``absolute``, ``fabs``, ``rint``, ``sign``, ``conj``, ``conjugate``, ``sqrt``,
      ``cbrt``, ``reciprocal``

- Added apodization functions.
    - ``sin``, ``cos``, ``tan``, ``arcsin``, ``arccos``, ``arctan``, ``exp``

Bug fixes
'''''''''

- Fixed a bug in ``cp.plot()`` method.

v0.1.5
------

- Added method to convert the frequency dimension to nmr dimensionless frequency ratio
  with syntax, ``dimension.to('ppm', 'nmr_frequency_ratio')``, where `dimension` is a
  LinearDimension object.
- The ``csdmpy.plot()`` method also displays the dimension index on the axis label.

v0.1.4
------

- Added ``to_dict()`` method to the CSDM, Dimension, and DependentVariable objects.

v0.1.3
------

- Fixed warning message when physical quantity name is not found in the astropy units
  package.
- Added dumps and loads function to dump and load the data model as json serialized
  string, respectively without serializing it to a file.

v0.0.11 to v0.1.2
-----------------

- Add a required `unsigned_interger_type` for SparseSampling dimension.
- Fixed minor bugs.
- Added a tags attribute to the CSDmodel object.
- Changed 'sampling_interval' key to 'count'.
- Changed 'quantity' key to 'quantity_name'.
- Changed 'index_zero_value' key to 'coordinates_offset'.
- Changed 'fft_output_order' key to 'complex_fft'.
- Renamed IndependentVariable class to Dimension.
- Renamed LinearlySpacedDimension class to LinearDimension.
- Renamed ArbitrarilySpacedDimension class to MonotonicDimension.
- Added a reciprocal attribute to LinearDimension and MonotonicDimension classes.
- Removed the reverse attribute from all Dimension classes.
- Changed 'sampling_interval' keyword to 'increment'.
- Changed 'reference_offset' keyword to 'index_zero_value'.
- Changed 'linear_spacing' literal to 'linear'.
- Changed 'arbitrarily_sampled' literal to 'monotonic'.
- Changed the defining of the coordinates for the LinearDimension from

  .. math::

        X^\text{ref} = m_k J_k - c_k {\bf 1}

  to

  .. math::
        X^\text{ref} = m_k J_k + c_k {\bf 1},

  where :math:`c_k` is the reference offset, :math:`m_k` is the increment, and
  :math:`J_k` is the set of integer indices along the dimension.

- Added 'description' key to 'Dimension', 'DependentVariable' and 'CSDM' object.
- Changed 'CSDM' keyword to 'csdm'
- Changed 'FFT_output_order' keyword to 'fft_output_order'
- Changed 'components_URL' keyword to 'components_url'<|MERGE_RESOLUTION|>--- conflicted
+++ resolved
@@ -1,17 +1,6 @@
 
-<<<<<<< HEAD
-Work in progress
-----------------
-
-What's new
-''''''''''
-
-- New ``plot`` and ``imshow`` classes compatible with the matplotlib library to produce
-  a basic formatted figure directly from the ``CSDM`` objects.
-=======
 Upcoming additions and changes
 ------------------------------
->>>>>>> c33e183d
 
 Whats new!
 ''''''''''
